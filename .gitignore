# Byte-compiled / optimized / DLL files
__pycache__/
*.py[cod]
*$py.class

# C extensions
*.so

# Distribution / packaging
.Python
build/
develop-eggs/
dist/
downloads/
eggs/
.eggs/
lib/
lib64/
parts/
sdist/
var/
wheels/
pip-wheel-metadata/
share/python-wheels/
*.egg-info/
.installed.cfg
*.egg
MANIFEST

# PyInstaller
#  Usually these files are written by a python script from a template
#  before PyInstaller builds the exe, so as to inject date/other infos into it.
*.manifest
*.spec

# Installer logs
pip-log.txt
pip-delete-this-directory.txt

# Unit test / coverage reports
htmlcov/
.tox/
.nox/
.coverage
.coverage.*
.cache
nosetests.xml
coverage.xml
*.cover
*.py,cover
.hypothesis/
.pytest_cache/

# Translations
*.mo
*.pot

# Django stuff:
*.log
local_settings.py
db.sqlite3
db.sqlite3-journal

# Flask stuff:
instance/
.webassets-cache

# Scrapy stuff:
.scrapy

# Sphinx documentation
docs/_build/

# PyBuilder
target/

# Jupyter Notebook
.ipynb_checkpoints

# IPython
profile_default/
ipython_config.py

# Linting
.pylint.d/

# pyenv
.python-version

# pipenv
#   According to pypa/pipenv#598, it is recommended to include Pipfile.lock in version control.
#   However, in case of collaboration, if having platform-specific dependencies or dependencies
#   having no cross-platform support, pipenv may install dependencies that don't work, or not
#   install all needed dependencies.
#Pipfile.lock

# PEP 582; used by e.g. github.com/David-OConnor/pyflow
__pypackages__/

# Celery stuff
celerybeat-schedule
celerybeat.pid

# SageMath parsed files
*.sage.py

# Environments
.env
.venv
env/
venv/
ENV/
env.bak/
venv.bak/

# Spyder project settings
.spyderproject
.spyproject

# Rope project settings
.ropeproject

# mkdocs documentation
/site

# mypy
.mypy_cache/
.dmypy.json
dmypy.json

# Pyre type checker
.pyre/

<<<<<<< HEAD
=======

>>>>>>> 06f2ebaf
# draft and local testing files
*DRAFT_IGNORE.ipynb
*DRAFT_IGNORE.py
**/downloaded_czd_model_files
**/swinT_repo
**/centermask<|MERGE_RESOLUTION|>--- conflicted
+++ resolved
@@ -131,13 +131,9 @@
 # Pyre type checker
 .pyre/
 
-<<<<<<< HEAD
-=======
-
->>>>>>> 06f2ebaf
 # draft and local testing files
 *DRAFT_IGNORE.ipynb
 *DRAFT_IGNORE.py
 **/downloaded_czd_model_files
 **/swinT_repo
-**/centermask+**/centermask
